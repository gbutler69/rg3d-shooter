--- conflicted
+++ resolved
@@ -134,11 +134,6 @@
 	- Parsing - 2 ms
 	- DOM Prepare - 0 ms
 	- Conversion - 0 ms
-<<<<<<< HEAD
-[ERROR]: Unable to load texture "data/textures/barrel_normal.jpg"! Reason Io(Os { code: 2, kind: NotFound, message: "No such file or directory" })
-[ERROR]: Unable to load texture "data/textures/barrel.jpg"! Reason Io(Os { code: 2, kind: NotFound, message: "No such file or directory" })
-=======
->>>>>>> 4977cb21
 [INFO]: Model "assets/models/barrel.FBX" is loaded!
 [INFO]: Starting resolve...
 [INFO]: Resolving graph...
@@ -173,33 +168,6 @@
 
 [INFO]: Shader GBufferShader linked!
 
-<<<<<<< HEAD
-[INFO]: GL texture 23 was created!
-[INFO]: GL texture 24 was created!
-[INFO]: GL texture 25 was created!
-[INFO]: Shader FlatShader_VertexShader compiled!
-
-[INFO]: Shader FlatShader_FragmentShader compiled!
-
-[INFO]: Shader FlatShader linked!
-
-[INFO]: Shader SsaoShader_VertexShader compiled!
-
-[INFO]: Shader SsaoShader_FragmentShader compiled!
-
-[INFO]: Shader SsaoShader linked!
-
-[INFO]: GL texture 26 was created!
-[INFO]: GL texture 2 was destroyed!
-[INFO]: GL texture 1 was destroyed!
-[INFO]: GL texture 3 was destroyed!
-[INFO]: GL texture 1 was created!
-[INFO]: Texture resource "assets/textures/barrel.jpg" destroyed because it not used anymore!
-[INFO]: Texture resource "assets/textures/barrel_normal.jpg" destroyed because it not used anymore!
-[INFO]: GL texture 25 was destroyed!
-[INFO]: GL texture 24 was destroyed!
-[INFO]: GL texture 26 was destroyed!
-=======
 [INFO]: GL texture 26 was created!
 [INFO]: Texture "assets/textures/barrel_normal.jpg" is loaded in 60.710292ms!
 [INFO]: Texture "assets/textures/barrel.jpg" is loaded in 72.904456ms!
@@ -210,7 +178,6 @@
 [INFO]: GL texture 19 was destroyed!
 [INFO]: GL texture 18 was destroyed!
 [INFO]: GL texture 20 was destroyed!
->>>>>>> 4977cb21
 [INFO]: GL texture 4 was destroyed!
 [INFO]: GL texture 5 was destroyed!
 [INFO]: GL texture 6 was destroyed!
@@ -226,24 +193,6 @@
 [INFO]: GL geometry buffer was destroyed - VAO: 1!
 [INFO]: GL geometry buffer was destroyed - VAO: 2!
 [INFO]: GL geometry buffer was destroyed - VAO: 4!
-<<<<<<< HEAD
-[INFO]: GL texture 19 was destroyed!
-[INFO]: GL texture 20 was destroyed!
-[INFO]: GL texture 21 was destroyed!
-[INFO]: GL texture 18 was destroyed!
-[INFO]: GL texture 22 was destroyed!
-[INFO]: GL texture 23 was destroyed!
-[INFO]: GL geometry buffer was destroyed - VAO: 5!
-[INFO]: GL geometry buffer was destroyed - VAO: 8!
-[INFO]: GL geometry buffer was destroyed - VAO: 11!
-[INFO]: GL geometry buffer was destroyed - VAO: 7!
-[INFO]: GL geometry buffer was destroyed - VAO: 10!
-[INFO]: GL geometry buffer was destroyed - VAO: 12!
-[INFO]: GL geometry buffer was destroyed - VAO: 9!
-[INFO]: GL geometry buffer was destroyed - VAO: 6!
-[INFO]: GL texture 1 was destroyed!
-[INFO]: GL texture 13 was destroyed!
-=======
 [INFO]: GL texture 22 was destroyed!
 [INFO]: GL texture 23 was destroyed!
 [INFO]: GL texture 24 was destroyed!
@@ -259,7 +208,6 @@
 [INFO]: GL geometry buffer was destroyed - VAO: 5!
 [INFO]: GL geometry buffer was destroyed - VAO: 10!
 [INFO]: GL texture 29 was destroyed!
->>>>>>> 4977cb21
 [INFO]: GL texture 16 was destroyed!
 [INFO]: GL texture 27 was destroyed!
 [INFO]: GL texture 28 was destroyed!
